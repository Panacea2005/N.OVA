--- conflicted
+++ resolved
@@ -18,72 +18,12 @@
   const [isHovered, setIsHovered] = useState(false);
   const [isClicked, setIsClicked] = useState(false);
   const [isVisible, setIsVisible] = useState(false);
-<<<<<<< HEAD
-  const [isClicking, setIsClicking] = useState(false);
-  const [isHovering, setIsHovering] = useState(false);
-
-  // Motion values for cursor position
-  const cursorX = useMotionValue(-100);
-  const cursorY = useMotionValue(-100);
-
-  // Spring animations for smoother following
-  const springConfig = { damping: 25, stiffness: 200 };
-  const trailingX = useSpring(cursorX, springConfig);
-  const trailingY = useSpring(cursorY, springConfig);
-=======
   const [tracerPoints, setTracerPoints] = useState<{ id: number; x: number; y: number }[]>([]);
   const [nextId, setNextId] = useState(0);
   const [isMobile, setIsMobile] = useState(true); // Default to true until we check
->>>>>>> 5328e079
 
   // Check if we're on desktop or mobile
   useEffect(() => {
-<<<<<<< HEAD
-    // Show cursor when mouse moves
-    const handleMouseMove = (e: { clientX: number; clientY: number; }) => {
-      cursorX.set(e.clientX);
-      cursorY.set(e.clientY);
-
-      if (!isVisible) {
-        setIsVisible(true);
-      }
-    };
-
-    // Handle mouse down/up events for click animations
-    const handleMouseDown = () => setIsClicking(true);
-    const handleMouseUp = () => setIsClicking(false);
-
-    // Handle hover states for interactive elements
-    const handleMouseOver = (e: { target: any; }) => {
-      const target = e.target;
-      if (
-        target.tagName.toLowerCase() === "a" ||
-        target.tagName.toLowerCase() === "button" ||
-        target.tagName.toLowerCase() === "input" ||
-        target.tagName.toLowerCase() === "select" ||
-        target.tagName.toLowerCase() === "textarea" ||
-        target.closest("[role='button']") ||
-        target.closest(".clickable")
-      ) {
-        setIsHovering(true);
-      } else {
-        setIsHovering(false);
-      }
-    };
-
-    // Hide cursor when it leaves the window
-    const handleMouseLeave = () => {
-      setIsVisible(false);
-    };
-
-    window.addEventListener("mousemove", handleMouseMove);
-    window.addEventListener("mousedown", handleMouseDown);
-    window.addEventListener("mouseup", handleMouseUp);
-    window.addEventListener("mouseover", handleMouseOver);
-    window.addEventListener("mouseleave", handleMouseLeave);
-
-    // Clean up event listeners
-=======
     const checkDevice = () => {
       const userAgent = navigator.userAgent;
       const mobileCheck = /Android|webOS|iPhone|iPad|iPod|BlackBerry|IEMobile|Opera Mini/i.test(userAgent);
@@ -94,9 +34,9 @@
         setIsVisible(true);
       }
     };
-    
+
     checkDevice();
-    
+
     return () => {
       // Restore default cursor on unmount
       document.body.style.cursor = "auto";
@@ -106,42 +46,42 @@
   // Track cursor position and interactions
   useEffect(() => {
     if (isMobile) return; // Don't run on mobile
-    
+
     const handleMouseMove = (e: MouseEvent) => {
       setPosition({ x: e.clientX, y: e.clientY });
-      
+
       // Check if hovering over clickable elements
       const target = e.target as HTMLElement;
-      const isClickable = 
-        target.tagName === "A" || 
-        target.tagName === "BUTTON" || 
+      const isClickable =
+        target.tagName === "A" ||
+        target.tagName === "BUTTON" ||
         target.onclick !== null ||
-        target.closest("a") !== null || 
+        target.closest("a") !== null ||
         target.closest("button") !== null ||
         window.getComputedStyle(target).cursor === "pointer";
-      
+
       setIsHovered(isClickable);
     };
 
     const handleMouseDown = () => {
       setIsClicked(true);
-      
+
       // Create a tracer effect on click
       const newPoint = {
         id: nextId,
         x: position.x,
         y: position.y
       };
-      
+
       setTracerPoints(prev => [...prev, newPoint]);
       setNextId(prev => prev + 1);
-      
+
       // Remove the tracer point after animation completes
       setTimeout(() => {
         setTracerPoints(prev => prev.filter(point => point.id !== newPoint.id));
       }, 800);
     };
-    
+
     const handleMouseUp = () => setIsClicked(false);
     const handleMouseEnter = () => setIsVisible(true);
     const handleMouseLeave = () => setIsVisible(false);
@@ -154,7 +94,6 @@
     document.addEventListener("mouseleave", handleMouseLeave);
 
     // Cleanup event listeners
->>>>>>> 5328e079
     return () => {
       document.removeEventListener("mousemove", handleMouseMove);
       document.removeEventListener("mousedown", handleMouseDown);
@@ -168,84 +107,6 @@
   if (isMobile || !isVisible) return null;
 
   return (
-<<<<<<< HEAD
-    <AnimatePresence>
-      {isVisible && (
-        <>
-          {/* Main cursor dot */}
-          <motion.div
-            key="main-cursor"
-            className="fixed pointer-events-none z-[100] mix-blend-difference"
-            style={{
-              x: cursorX,
-              y: cursorY,
-              translateX: "-50%",
-              translateY: "-50%",
-            }}
-            animate={{
-              width: isClicking ? 8 : isHovering ? 0 : 8,
-              height: isClicking ? 8 : isHovering ? 0 : 8,
-              opacity: 1
-            }}
-            exit={{ opacity: 0 }}
-            transition={{ duration: 0.15 }}
-          >
-            <div className="w-full h-full rounded-full bg-white" />
-          </motion.div>
-
-          {/* Trailing ring effect */}
-          <motion.div
-            key="trailing-cursor"
-            className="fixed pointer-events-none z-[99] mix-blend-difference"
-            style={{
-              x: trailingX,
-              y: trailingY,
-              translateX: "-50%",
-              translateY: "-50%",
-            }}
-            animate={{
-              width: isClicking ? 16 : isHovering ? 64 : 24,
-              height: isClicking ? 16 : isHovering ? 64 : 24,
-              opacity: isHovering ? 0.8 : 0.5,
-              borderWidth: isHovering ? "1px" : "1px"
-            }}
-            exit={{ opacity: 0 }}
-            transition={{ duration: 0.2 }}
-          >
-            <div className="w-full h-full rounded-full border border-white" />
-          </motion.div>
-
-          {/* Hover indicator that appears on interactive elements */}
-          {isHovering && (
-            <motion.div
-              key="hover-cursor"
-              className="fixed pointer-events-none z-[98] mix-blend-difference"
-              style={{
-                x: cursorX,
-                y: cursorY,
-                translateX: "-50%",
-                translateY: "-50%",
-              }}
-              initial={{ opacity: 0, scale: 0.8 }}
-              animate={{
-                opacity: 0.15,
-                scale: 1,
-                width: 80,
-                height: 80
-              }}
-              exit={{ opacity: 0, scale: 0.8 }}
-              transition={{ duration: 0.2 }}
-            >
-              <div className="w-full h-full rounded-full bg-white" />
-            </motion.div>
-          )}
-
-          {/* Click ripple effect */}
-          {isClicking && (
-            <motion.div
-              key="click-cursor"
-              className="fixed pointer-events-none z-[97] mix-blend-difference"
-=======
     <>
       {/* CSS Styles */}
       <style jsx global>{`
@@ -261,7 +122,7 @@
           cursor: text !important;
         }
       `}</style>
-      
+
       {/* Main cursor elements */}
       <div style={{ position: "fixed", inset: 0, pointerEvents: "none", zIndex: 9999 }}>
         {/* Dot cursor */}
@@ -287,7 +148,7 @@
             pointerEvents: "none",
           }}
         />
-        
+
         {/* Ring cursor */}
         <motion.div
           animate={{
@@ -312,25 +173,24 @@
             pointerEvents: "none",
           }}
         />
-        
+
         {/* Click tracer effects */}
         <AnimatePresence>
           {tracerPoints.map(point => (
             <motion.div
               key={point.id}
-              initial={{ 
-                opacity: 0.7, 
+              initial={{
+                opacity: 0.7,
                 scale: 0.3,
-                x: point.x - 15, 
+                x: point.x - 15,
                 y: point.y - 15
               }}
-              animate={{ 
-                opacity: 0, 
+              animate={{
+                opacity: 0,
                 scale: 1
               }}
               exit={{ opacity: 0 }}
               transition={{ duration: 0.8, ease: "easeOut" }}
->>>>>>> 5328e079
               style={{
                 position: "absolute",
                 width: "30px",
@@ -340,31 +200,11 @@
                 mixBlendMode: "difference",
                 pointerEvents: "none",
               }}
-<<<<<<< HEAD
-              initial={{ opacity: 0.5, scale: 0 }}
-              animate={{ opacity: 0, scale: 2 }}
-              transition={{ duration: 0.5 }}
-            >
-              <div className="w-16 h-16 rounded-full border border-white" />
-            </motion.div>
-          )}
-        </>
-      )}
-
-      {/* Global style to hide default cursor */}
-      <style jsx global>{`
-        body, a, button, input, select, textarea, [role="button"], .clickable {
-          cursor: none !important;
-        }
-      `}</style>
-    </AnimatePresence>
-=======
             />
           ))}
         </AnimatePresence>
       </div>
     </>
->>>>>>> 5328e079
   );
 };
 
