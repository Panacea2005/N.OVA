--- conflicted
+++ resolved
@@ -90,151 +90,31 @@
     <>
       {/* Fixed Navigation Bar */}
       <motion.nav
-<<<<<<< HEAD
-        className={`fixed top-0 left-0 right-0 z-50 transition-all duration-300 ${scrolled
-          ? "backdrop-blur-lg bg-black/30 border-b border-purple-900/30"
-          : ""
+        className={`fixed top-0 left-0 right-0 z-50 transition-all duration-300 ${scrolled ? "bg-black border-b border-white/10" : ""
           }`}
-=======
-        className={`fixed top-0 left-0 right-0 z-50 transition-all duration-300 ${
-          scrolled ? "bg-black border-b border-white/10" : ""
-        }`}
->>>>>>> 5328e079
         initial={{ y: -100 }}
         animate={{ y: 0 }}
         transition={{ duration: 0.5 }}
       >
-<<<<<<< HEAD
-        <div className="container mx-auto px-4 md:px-6 py-2 flex justify-between items-center">
-          {/* Enhanced N.OVA Logo */}
-          <Link
-            href="/"
-            className="relative"
-            onMouseEnter={() => setLogoHovered(true)}
-            onMouseLeave={() => setLogoHovered(false)}
-          >
-            <div className="flex items-center">
-              {/* Decorative hexagon bracket */}
-              <motion.div
-                className="mr-1 text-purple-600 font-mono"
-                initial={{ opacity: 0.7 }}
-                animate={{
-                  opacity: logoHovered ? 1 : 0.7,
-                  scale: logoHovered ? 1.1 : 1
-                }}
-                transition={{ duration: 0.3 }}
-              >
-                {"{"}
-              </motion.div>
-
-              {/* Logo text with glitch effect */}
-              <motion.div
-                className="relative font-bold text-xl tracking-wider"
-                animate={{
-                  textShadow: logoHovered
-                    ? "0 0 8px rgba(168, 85, 247, 0.8), 0 0 12px rgba(168, 85, 247, 0.5)"
-                    : "0 0 0px rgba(168, 85, 247, 0)"
-                }}
-                transition={{ duration: 0.3 }}
-              >
-                <span className="bg-clip-text text-transparent bg-gradient-to-r from-purple-600 via-purple-500 to-purple-800">
-                  N.
-                </span>
-                <span className="bg-clip-text text-transparent bg-gradient-to-r from-purple-800 via-purple-600 to-purple-400">
-                  OVA
-                </span>
-
-                {/* Glitch lines that appear on hover */}
-                <AnimatePresence>
-                  {logoHovered && (
-                    <>
-                      <motion.span
-                        key="glitch-1"
-                        className="absolute top-0 left-0 w-full h-full bg-clip-text text-transparent bg-gradient-to-r from-purple-400 to-pink-600 opacity-0"
-                        initial={{ opacity: 0, x: -2, y: -2 }}
-                        animate={{ opacity: [0, 0.3, 0], x: [-2, -1, -2], y: [-2, -1, -2] }}
-                        exit={{ opacity: 0 }}
-                        transition={{ duration: 1.5, repeat: Infinity, repeatType: "loop" }}
-                      >
-                        N.OVA
-                      </motion.span>
-                      <motion.span
-                        key="glitch-2"
-                        className="absolute top-0 left-0 w-full h-full bg-clip-text text-transparent bg-gradient-to-r from-blue-400 to-purple-600 opacity-0"
-                        initial={{ opacity: 0, x: 2, y: 2 }}
-                        animate={{ opacity: [0, 0.3, 0], x: [2, 1, 2], y: [2, 1, 2] }}
-                        exit={{ opacity: 0 }}
-                        transition={{ duration: 1.5, delay: 0.1, repeat: Infinity, repeatType: "loop" }}
-                      >
-                        N.OVA
-                      </motion.span>
-                    </>
-                  )}
-                </AnimatePresence>
-              </motion.div>
-
-              {/* Closing hexagon bracket */}
-              <motion.div
-                className="ml-1 text-purple-600 font-mono"
-                initial={{ opacity: 0.7 }}
-                animate={{
-                  opacity: logoHovered ? 1 : 0.7,
-                  scale: logoHovered ? 1.1 : 1
-                }}
-                transition={{ duration: 0.3 }}
-              >
-                {"}"}
-              </motion.div>
-            </div>
-
-            {/* Animated underline */}
-            <motion.div
-              className="absolute -bottom-1 left-1/2 h-px bg-gradient-to-r from-purple-600 via-purple-500 to-purple-800"
-              initial={{ width: "0%", x: "-50%" }}
-              animate={{
-                width: logoHovered ? "120%" : "0%",
-                x: "-50%"
-              }}
-              transition={{ duration: 0.3 }}
-            />
-
-            {/* Pulse dot indicator */}
-            <motion.div
-              className="absolute -bottom-1 left-1/2 w-1 h-1 rounded-full bg-purple-500"
-              initial={{ opacity: 0 }}
-              animate={{
-                opacity: logoHovered ? 1 : 0,
-              }}
-              transition={{ duration: 0.3 }}
-              style={{
-                boxShadow: "0 0 8px 2px rgba(168, 85, 247, 0.7)"
-              }}
-            />
-=======
         <div className="container mx-auto px-4 py-3 flex justify-between items-center">
           {/* Logo */}
           <Link href="/" className="relative group">
             <div className="flex items-center">
               <span className="text-xl font-mono font-light">N.OVA</span>
-              <motion.div 
+              <motion.div
                 className="absolute -bottom-1 left-0 h-px bg-white w-0 group-hover:w-full transition-all duration-300"
                 initial={{ width: 0 }}
                 animate={{ width: "0%" }}
                 exit={{ width: 0 }}
               />
             </div>
->>>>>>> 5328e079
           </Link>
 
           <div className="flex items-center gap-4">
             {/* Connect Wallet Button */}
             <ConnectWalletButton />
-<<<<<<< HEAD
-
-=======
-            
+
             {/* Menu Button */}
->>>>>>> 5328e079
             <button
               ref={menuButtonRef}
               className="text-white p-2 hover:bg-white/5 transition-all duration-300 border border-white/10"
@@ -320,7 +200,7 @@
                     transition={{ delay: groupIndex * 0.1 }}
                     className="mb-12 relative"
                   >
-                    <div 
+                    <div
                       className="flex items-center mb-4 cursor-pointer group"
                       onClick={() => setActiveGroup(activeGroup === groupIndex ? null : groupIndex)}
                     >
@@ -333,11 +213,11 @@
                             {group.name}
                           </span>
                           <div className="flex items-center justify-center w-6 h-6">
-                            <svg 
-                              width="12" 
-                              height="12" 
-                              viewBox="0 0 12 12" 
-                              fill="none" 
+                            <svg
+                              width="12"
+                              height="12"
+                              viewBox="0 0 12 12"
+                              fill="none"
                               xmlns="http://www.w3.org/2000/svg"
                               className={`transition-transform duration-300 ${activeGroup === groupIndex ? 'rotate-45' : 'rotate-0'}`}
                             >
@@ -351,7 +231,7 @@
 
                     <AnimatePresence>
                       {activeGroup === groupIndex && (
-                        <motion.div 
+                        <motion.div
                           initial={{ height: 0, opacity: 0 }}
                           animate={{ height: "auto", opacity: 1 }}
                           exit={{ height: 0, opacity: 0 }}
@@ -378,10 +258,9 @@
                                   <span className="text-6xl md:text-7xl font-light tracking-tighter text-white/90 group-hover:text-white transition-all duration-300">
                                     {item.name}
                                   </span>
-                                  <div 
-                                    className={`w-0 group-hover:w-full h-px bg-white transition-all duration-500 mt-1 ${
-                                      activeItem === item.name ? "w-full" : "w-0"
-                                    }`}
+                                  <div
+                                    className={`w-0 group-hover:w-full h-px bg-white transition-all duration-500 mt-1 ${activeItem === item.name ? "w-full" : "w-0"
+                                      }`}
                                   ></div>
                                 </div>
                               </Link>
@@ -394,7 +273,7 @@
                 ))}
               </div>
             </div>
-            
+
             {/* Holographic Sphere Area - Only visible on desktop */}
             <motion.div
               initial={{ opacity: 0 }}
@@ -410,7 +289,7 @@
                   <Environment preset="night" />
                 </Canvas>
               </div>
-              
+
               {/* Minimalist circles */}
               <div className="absolute inset-0 flex items-center justify-center">
                 <div className="w-64 h-64 border border-white/10 rounded-full"></div>
